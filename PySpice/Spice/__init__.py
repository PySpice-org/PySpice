--- conflicted
+++ resolved
@@ -36,11 +36,7 @@
     element_classes = []
     for item  in module.__dict__.values():
         if (type(item) is ElementParameterMetaClass
-<<<<<<< HEAD
-            and item._prefix_ is not None
-=======
             and item.PREFIX is not None
->>>>>>> 2effc332
            ):
             element_classes.append(item)
     return element_classes
