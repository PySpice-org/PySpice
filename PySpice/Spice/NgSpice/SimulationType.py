####################################################################################################
#
# PySpice - A Spice Package for Python
# Copyright (C) 2014 Fabrice Salvaire
#
# This program is free software: you can redistribute it and/or modify
# it under the terms of the GNU General Public License as published by
# the Free Software Foundation, either version 3 of the License, or
# (at your option) any later version.
#
# This program is distributed in the hope that it will be useful,
# but WITHOUT ANY WARRANTY; without even the implied warranty of
# MERCHANTABILITY or FITNESS FOR A PARTICULAR PURPOSE.  See the
# GNU General Public License for more details.
#
# You should have received a copy of the GNU General Public License
# along with this program.  If not, see <http://www.gnu.org/licenses/>.
#
####################################################################################################

####################################################################################################

__all__ = [
    'LAST_VERSION',
    'SIMULATION_TYPE',
]

####################################################################################################

# cf. ngspice-xx/include/ngspice/sim.h

SIMULATION_TYPE = {}

SIMULATION_TYPE[26] = (
    'no_type',
    'time',
    'frequency',
    'voltage',
    'current',
    'output_n_dens',
    'output_noise',
    'input_n_dens',
    'input_noise',
    'pole',
    'zero',
    's_parameter',
    'temperature',
    'res',
    'impedance',
    'admittance',
    'power',
    'phase',
    'db',
    'capacitance',
    'charge',
)

SIMULATION_TYPE[27] = (
    'no_type',
    'time',
    'frequency',
    'voltage',
    'current',
    'voltage_density',
    'current_density',
    'sqr_voltage_density',
    'sqr_current_density',
    'sqr_voltage',
    'sqr_current',
    'pole',
    'zero',
    's_parameter',
    'temperature',
    'res',
    'impedance',
    'admittance',
    'power',
    'phase',
    'db',
    'capacitance',
    'charge',
)

<<<<<<< HEAD
SIMULATION_TYPE[28] = SIMULATION_TYPE[27]
SIMULATION_TYPE[29] = SIMULATION_TYPE[28]
=======
LAST_VERSION = 30

for version in range(28, LAST_VERSION +1):
    SIMULATION_TYPE[version] = SIMULATION_TYPE[27]

SIMULATION_TYPE['last'] = SIMULATION_TYPE[LAST_VERSION]
>>>>>>> c449fdaa
<|MERGE_RESOLUTION|>--- conflicted
+++ resolved
@@ -81,14 +81,9 @@
     'charge',
 )
 
-<<<<<<< HEAD
-SIMULATION_TYPE[28] = SIMULATION_TYPE[27]
-SIMULATION_TYPE[29] = SIMULATION_TYPE[28]
-=======
 LAST_VERSION = 30
 
 for version in range(28, LAST_VERSION +1):
     SIMULATION_TYPE[version] = SIMULATION_TYPE[27]
 
-SIMULATION_TYPE['last'] = SIMULATION_TYPE[LAST_VERSION]
->>>>>>> c449fdaa
+SIMULATION_TYPE['last'] = SIMULATION_TYPE[LAST_VERSION]