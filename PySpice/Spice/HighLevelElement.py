--- conflicted
+++ resolved
@@ -148,7 +148,7 @@
     +--------+---------------+---------------+-------+
     | V1     + initial value +               + V, A  |
     +--------+---------------+---------------+-------+
-    | V2     + pulse value  +               + V, A  |
+    | V2     + pulsed value  +               + V, A  |
     +--------+---------------+---------------+-------+
     | Td     + delay time    + 0.0           + sec   |
     +--------+---------------+---------------+-------+
@@ -204,7 +204,7 @@
 
       :attr:`pulse_width`
 
-      :attr:`pulse_value`
+      :attr:`pulsed_value`
 
       :attr:`rise_time`
 
@@ -213,8 +213,8 @@
     ##############################################
 
     def __init__(self,
-                 initial_value, pulse_value=0,
-                 pulse_width=None, period=None,
+                 initial_value, pulsed_value,
+                 pulse_width, period,
                  delay_time=0, rise_time=0, fall_time=0,
                  phase=None,
                  dc_offset=0):
@@ -223,15 +223,6 @@
         #  rise_time, fall_time = Tstep
         #  pulse_width, period = Tstop
 
-<<<<<<< HEAD
-        self.initial_value = self.__as_unit__(initial_value)
-        self.pulse_value = self.__as_unit__(pulse_value)
-        self.delay_time = as_s(delay_time)
-        self.rise_time = as_s(rise_time)
-        self.fall_time = as_s(fall_time)
-        self.pulse_width = as_s(pulse_width, none=True)
-        self.period = as_s(period, none=True) # Fixme: protect by setter?
-=======
         self.dc_offset = self.AS_UNIT(dc_offset)   # Fixme: -> SourceMixinAbc
         self.initial_value = self.AS_UNIT(initial_value)
         self.pulsed_value = self.AS_UNIT(pulsed_value)
@@ -240,10 +231,12 @@
         self.fall_time = as_s(fall_time)
         self.pulse_width = as_s(pulse_width)
         self.period = as_s(period)   # Fixme: protect by setter?
->>>>>>> 2effc332
 
         # XSPICE
-        self.phase = as_s(phase, none=True)
+        if phase is not None:
+            self.phase = as_s(phase)
+        else:
+            self.phase = None
 
         # # Fixme: to func?
         # # Check parameters
@@ -265,27 +258,6 @@
     ##############################################
 
     def format_spice_parameters(self):
-<<<<<<< HEAD
-        values = [self.initial_value]
-        if self.pulse_value is not None:
-            values.append(self.pulse_value)
-            if self.delay_time is not None:
-                values.append(self.delay_time)
-                if self.rise_time is not None:
-                    values.append(self.rise_time)
-                    if self.fall_time is not None:
-                        values.append(self.fall_time)
-                        if self.pulse_width is not None:
-                            values.append(self.pulse_width)
-                            if self.period is not None:
-                                values.append(self.period)
-                                if self.phase is not None:
-                                    values.append(self.phase)
-        # Fixme: to func?
-        return ('PULSE(' +
-                join_list(values) +
-                ')')
-=======
 
         # if DC is not provided, ngspice complains
         #   Warning: vpulse: no DC value, transient time 0 value used
@@ -298,7 +270,6 @@
                        self.rise_time, self.fall_time, self.pulse_width, self.period,
                        self.phase)) +
             ')'))
->>>>>>> 2effc332
 
 ####################################################################################################
 
@@ -311,15 +282,15 @@
     +------+--------------------+---------------+-------+
     | Name + Parameter          + Default Value + Units |
     +------+--------------------+---------------+-------+
-    | V1   + Initial amplitude  +               + V, A  |
+    | V1   + Initial value      +               + V, A  |
     +------+--------------------+---------------+-------+
-    | V2   + amplitude          +               + V, A  |
+    | V2   + pulsed value       +               + V, A  |
     +------+--------------------+---------------+-------+
     | Td1  + rise delay time    + 0.0           + sec   |
     +------+--------------------+---------------+-------+
     | tau1 + rise time constant + Tstep         + sec   |
     +------+--------------------+---------------+-------+
-    | Td2  + delay fall time    + Td1+Tstep     + sec   |
+    | Td2  + fall delay time    + Td1+Tstep     + sec   |
     +------+--------------------+---------------+-------+
     | tau2 + fall time constant + Tstep         + sec   |
     +------+--------------------+---------------+-------+
@@ -347,46 +318,28 @@
     ##############################################
 
     def __init__(self,
-                 initial_amplitude, amplitude,
+                 initial_value, pulsed_value,
                  rise_delay_time=.0, rise_time_constant=None,
-                 delay_fall_time=None, fall_time_constant=None):
+                 fall_delay_time=None, fall_time_constant=None):
 
         # Fixme: default
 
-<<<<<<< HEAD
-        self.initial_amplitude = self.__as_unit__(initial_amplitude)
-        self.amplitude = self.__as_unit__(amplitude)
-=======
         self.initial_value = self.AS_UNIT(initial_value)
         self.pulsed_value = self.AS_UNIT(pulsed_value)
->>>>>>> 2effc332
         self.rise_delay_time = as_s(rise_delay_time)
-        self.rise_time_constant = as_s(rise_time_constant, none=True)
-        self.delay_fall_time = as_s(delay_fall_time, none=True)
-        self.fall_time_constant = as_s(fall_time_constant, none=True)
+        self.rise_time_constant = as_s(rise_time_constant)
+        self.fall_delay_time = as_s(fall_delay_time)
+        self.fall_time_constant = as_s(fall_time_constant)
 
     ##############################################
 
     def format_spice_parameters(self):
         # Fixme: to func?
-        values = [self.initial_amplitude, self.amplitude,
-                           self.rise_delay_time]
-        if self.rise_time_constant is not None:
-            values.append(self.rise_time_constant)
-            if self.delay_fall_time is not None:
-                values.append(self.delay_fall_time)
-                if self.fall_time_constant is not None:
-                    values.append(self.fall_time_constant)
-
         return ('EXP(' +
-<<<<<<< HEAD
-                join_list(values) +
-=======
                 join_list((self.initial_value, self.pulsed_value,
                            self.rise_delay_time, self.rise_time_constant,
                            self.fall_delay_time, self.fall_time_constant,
                            )) +
->>>>>>> 2effc332
                 ')')
 
 ####################################################################################################
@@ -421,34 +374,17 @@
 
     ##############################################
 
-<<<<<<< HEAD
-    def __init__(self, values, repeat_time=0, time_delay=.0):
-
-        # Fixme: default
-
-        self.values = sum(([as_s(t), self.__as_unit__(x)] for (t, x) in values), [])
-        self.repeat_time = as_s(repeat_time)
-        self.time_delay = as_s(time_delay)
-=======
     def __init__(self, values, repeat_time=None, delay_time=None, dc=None):
         self.values = sum(([as_s(t), self.AS_UNIT(x)] for (t, x) in values), [])
         self.repeat_time = as_s(repeat_time, none=True)
         self.delay_time = as_s(delay_time, none=True)
         self.dc = self.AS_UNIT(dc, none=True)
->>>>>>> 2effc332
 
     ##############################################
 
     def format_spice_parameters(self):
 
         # Fixme: to func?
-<<<<<<< HEAD
-        return ('PWL(' +
-                join_list(self.values) +
-                ' ' +
-                join_dict({'r':self.repeat_time, 'td':self.time_delay}) + # OrderedDict(
-                ')')
-=======
 
         d = {}
         if self.repeat_time is not None:
@@ -465,78 +401,6 @@
         _ += ")"
 
         return _
->>>>>>> 2effc332
-
-####################################################################################################
-
-class PatternMixin(SourceMixinAbc):
-
-    r"""This class implements a Piece-Wise Linear waveform.
-
-    Spice Syntax::
-
-        PAT( VHI VLO TD TR RF TSAMPLE DATA <R>)
-
-    Generates a pattern based on the bit pattern indicated in the DATA field.
-
-    `values` should be given as a list of (`Time`, `Value`)-tuples, e.g.::
-
-        PatternVoltageSource(
-            circuit,
-            'pat1', '1', '0',
-            high_value,
-            low_value,
-            delay_time,
-            rise_time,
-            fall_time,
-            bit_period,
-            bit_pattern,
-            repeat
-        )
-
-    """
-
-    ##############################################
-
-    def __init__(self,
-                 high_value,
-                 low_value,
-                 delay_time,
-                 rise_time,
-                 fall_time,
-                 bit_period,
-                 bit_pattern,
-                 repeat=False):
-
-        # Fixme: default
-
-        self.high_value = self.__as_unit__(high_value)
-        self.low_value = self.__as_unit__(low_value)
-        self.delay_time = as_s(delay_time)
-        self.rise_time = as_s(rise_time)
-        self.fall_time = as_s(fall_time)
-        self.bit_period = as_s(bit_period)
-        self.bit_pattern = bit_pattern
-        self.repeat = repeat
-
-    ##############################################
-
-    def format_spice_parameters(self):
-
-        # Fixme: to func?
-        return ('PAT(' +
-                join_list((self.high_value,
-                           self.low_value,
-                           self.delay_time,
-                           self.rise_time,
-                           self.fall_time,
-                           self.bit_period,
-                           "b" + self.bit_pattern,
-                           1 if self.repeat else 0
-                           )
-                          )
-                + ")"
-                )
 
 ####################################################################################################
 
@@ -572,38 +436,20 @@
 
     ##############################################
 
-<<<<<<< HEAD
-    def __init__(self, offset, amplitude, carrier_frequency=None, modulation_index=None, signal_frequency=None):
-
-        self.offset = self.__as_unit__(offset)
-        self.amplitude = self.__as_unit__(amplitude)
-        self.carrier_frequency = as_Hz(carrier_frequency, none=True)
-=======
     def __init__(self, offset, amplitude, carrier_frequency, modulation_index, signal_frequency):
         self.offset = self.AS_UNIT(offset)
         self.amplitude = self.AS_UNIT(amplitude)
         self.carrier_frequency = as_Hz(carrier_frequency)
->>>>>>> 2effc332
         self.modulation_index = modulation_index
-        self.signal_frequency = as_Hz(signal_frequency, none=True)
+        self.signal_frequency = as_Hz(signal_frequency)
 
     ##############################################
 
     def format_spice_parameters(self):
-<<<<<<< HEAD
-        values = [self.offset, self.amplitude]
-        if self.carrier_frequency is not None:
-            values.append(self.carrier_frequency)
-            if self.modulation_index is not None:
-                values.append(self.modulation_index)
-                if self.signal_frequency is not None:
-                    values.append(self.signal_frequency)
-
-=======
->>>>>>> 2effc332
         # Fixme: to func?
         return ('SFFM(' +
-                join_list(values) +
+                join_list((self.offset, self.amplitude, self.carrier_frequency,
+                           self.modulation_index, self.signal_frequency)) +
                 ')')
 
 ####################################################################################################
@@ -899,48 +745,6 @@
 
 ####################################################################################################
 
-class PatternVoltageSource(VoltageSource, VoltageSourceMixinAbc, PatternMixin):
-
-    r"""This class implements a pattern voltage source.
-
-    See :class:`PatternMixin` for documentation.
-
-    """
-
-    ##############################################
-
-    def __init__(self, netlist, name, node_plus, node_minus, *args, **kwargs):
-
-        VoltageSource.__init__(self, netlist, name, node_plus, node_minus)
-        PatternMixin.__init__(self, *args, **kwargs)
-
-    ##############################################
-
-    format_spice_parameters = PatternMixin.format_spice_parameters
-
-####################################################################################################
-
-class PatternCurrentSource(CurrentSource, CurrentSourceMixinAbc, PatternMixin):
-
-    r"""This class implements a pattern current source.
-
-    See :class:`PatternMixin` for documentation.
-
-    """
-
-    ##############################################
-
-    def __init__(self, netlist, name, node_plus, node_minus, *args, **kwargs):
-
-        CurrentSource.__init__(self, netlist, name, node_plus, node_minus)
-        PatternMixin.__init__(self, *args, **kwargs)
-
-    ##############################################
-
-    format_spice_parameters = PatternMixin.format_spice_parameters
-
-####################################################################################################
-
 class SingleFrequencyFMVoltageSource(VoltageSource, VoltageSourceMixinAbc, SingleFrequencyFMMixin):
 
     r"""This class implements a single frequency FM waveform voltage source.
