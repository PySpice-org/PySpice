--- conflicted
+++ resolved
@@ -26,7 +26,7 @@
 ####################################################################################################
 
 from ..Tools.File import Directory
-from .EBNFParser import SpiceParser
+from .Parser import SpiceParser
 
 ####################################################################################################
 
@@ -75,15 +75,6 @@
             extension = path.extension.lower()
             if extension in self.EXTENSIONS:
                 self._logger.debug("Parse {}".format(path))
-<<<<<<< HEAD
-                spice_parser = SpiceParser.parse(path=path, library=True)
-                for model in spice_parser.models:
-                    name = self._suffix_name(model.name, extension)
-                    self._models[name.lower()] = path
-                for subcircuit in spice_parser.subcircuits:
-                    name = self._suffix_name(subcircuit.name, extension)
-                    self._subcircuits[name.lower()] = path
-=======
                 try:
                     spice_parser = SpiceParser(path=path, recurse=recurse, section=section)
                     for lib in spice_parser.incl_libs:
@@ -101,7 +92,6 @@
                     for model in spice_parser.models:
                         name = self._suffix_name(model.name, extension)
                         self._models[name] = path
->>>>>>> 2effc332
 
     ##############################################
 
@@ -116,7 +106,7 @@
     ##############################################
 
     def __getitem__(self, name):
-        name = name.lower()
+
         if name in self._subcircuits:
             return self._subcircuits[name]
         elif name in self._models:
