####################################################################################################
#
# PySpice - A Spice Package for Python
# Copyright (C) 2014 Fabrice Salvaire
#
# This program is free software: you can redistribute it and/or modify
# it under the terms of the GNU General Public License as published by
# the Free Software Foundation, either version 3 of the License, or
# (at your option) any later version.
#
# This program is distributed in the hope that it will be useful,
# but WITHOUT ANY WARRANTY; without even the implied warranty of
# MERCHANTABILITY or FITNESS FOR A PARTICULAR PURPOSE.  See the
# GNU General Public License for more details.
#
# You should have received a copy of the GNU General Public License
# along with this program.  If not, see <http://www.gnu.org/licenses/>.
#
####################################################################################################

"""This modules implements circuit and subcircuit.

The definition of a netlist follows the same conventions as SPICE. For example this SPICE netlist
is translated to Python like this:

.. code-block:: spice

    .title Voltage Divider
    Vinput in 0 10V
    R1 in out 9k
    R2 out 0 1k
    .end

.. code-block:: python3

    circuit = Circuit('Voltage Divider')
   circuit.V('input', 'in', circuit.gnd, 10)
    circuit.R(1, 'in', 'out', kilo(9))
    circuit.R(2, 'out', circuit.gnd, kilo(1))

or as a class definition:

.. code-block:: python3

      class VoltageDivider(Circuit):

          def __init__(self, **kwargs):

              super().__init__(title='Voltage Divider', **kwargs)

              self.V('input', 'in', self.gnd, '10V')
              self.R(1, 'in', 'out', kilo(9))
              self.R(2, 'out', self.gnd, kilo(1))

The circuit attribute :attr:`gnd` represents the ground of the circuit or subcircuit, usually set to
0.

We can get an element or a model using its name using these two possibilities::

    circuit['R1'] # dictionary style
    circuit.R1    # attribute style

The dictionary style always works, but the attribute only works if it complies with the Python
syntax, i.e. the element or model name is a valide attribute name (identifier), i.e. starting by a
letter and not a keyword like 'in', cf. `Python Language Reference
<https://docs.python.org/2/reference/lexical_analysis.html>`_.

We can update an element parameter like this::

    circuit.R1.resistance = kilo(1)

To simulate the circuit, we must create a simulator instance using the :meth:`Circuit.simulator`::

    simulator = circuit.simulator()

"""

####################################################################################################

from collections import OrderedDict
from pathlib import Path
import keyword
import logging
import os

import networkx

####################################################################################################

from ..Tools.StringTools import join_lines, join_list, join_dict
from .ElementParameter import (
    ParameterDescriptor,
    PositionalElementParameter,
    FlagParameter, KeyValueParameter,
)
from .Simulation import CircuitSimulator

####################################################################################################

_module_logger = logging.getLogger(__name__)

####################################################################################################

class DeviceModel:

    """This class implements a device model.

    Ngspice model types:

    +------+-------------------------------+
    | Code + Model Type                    |
    +------+-------------------------------+
    | R    + Semiconductor resistor model  |
    +------+-------------------------------+
    | C    + Semiconductor capacitor model |
    +------+-------------------------------+
    | L    + Inductor model                |
    +------+-------------------------------+
    | SW   + Voltage controlled switch     |
    +------+-------------------------------+
    | CSW  + Current controlled switch     |
    +------+-------------------------------+
    | URC  + Uniform distributed RC model  |
    +------+-------------------------------+
    | LTRA + Lossy transmission line model |
    +------+-------------------------------+
    | D    + Diode model                   |
    +------+-------------------------------+
    | NPN  + NPN BJT model                 |
    +------+-------------------------------+
    | PNP  + PNP BJT model                 |
    +------+-------------------------------+
    | NJF  + N-channel JFET model          |
    +------+-------------------------------+
    | PJF  + P-channel JFET model          |
    +------+-------------------------------+
    | NMOS + N-channel MOSFET model        |
    +------+-------------------------------+
    | PMOS + P-channel MOSFET model        |
    +------+-------------------------------+
    | NMF  + N-channel MESFET model        |
    +------+-------------------------------+
    | PMF  + P-channel MESFET model        |
    +------+-------------------------------+

    """

    ##############################################

    def __init__(self, name, modele_type, **parameters):
        self._include = None

        self._name = str(name).lower()
        self._model_type = str(modele_type)

        self._parameters = parameters.copy()

    ##############################################

    def clone(self):

        # Fixme: clone parameters ???
        return self.__class__(self._name, self._model_type, self._parameters)

    ##############################################

    @property
    def name(self):
        return self._name

    @property
    def model_type(self):
        return self._model_type

    @property
    def parameters(self):
        return self._parameters.keys()

    @property
    def include(self):
        """Include file"""
        return self._include

    @property
    def is_included(self):
        """is_included"""
        return self._include is None

    ##############################################

    def __getitem__(self, name):
        return self._parameters[name]

    ##############################################

    #def __getattr__(self, name):
    #    return super(DeviceModel, self).__getattr__('_parameter')[name]

    ##############################################

    def __repr__(self):
        return str(self.__class__) + ' ' + self.name

    ##############################################

    def __str__(self):
        return ".model {0._name} {0._model_type} ({1})".format(self, join_dict(self._parameters))

####################################################################################################

class PinDefinition:

    """This class defines a pin of an element."""

    ##############################################

    def __init__(self, position, name=None, alias=None, optional=False):

        self._position = position
        self._name = name
        self._alias = alias
        self._optional = optional

    ##############################################

    def clone(self):
        # Fixme: self.__class__ ???
        return PinDefinition(self._position, self._name, self._alias, self._optional)

    ##############################################

    @property
    def position(self):
        return self._position

    @property
    def name(self):
        return self._name

    @property
    def alias(self):
        return self._alias

    @property
    def optional(self):
        return self._optional

####################################################################################################

class OptionalPin:

    def __init__(self, name):
        self._name = name

    @property
    def name(self):
        return self._name

####################################################################################################


def schematic(**kwargs):
        return kwargs


class Pin(PinDefinition):

    """This class implements a pin of an element. It stores a reference to the element, the name of the
    pin and the node.

    """

    _logger = _module_logger.getChild('Pin')

    ##############################################

    def __init__(self, element, pin_definition, node):

        super().__init__(pin_definition.position, pin_definition.name, pin_definition.alias)

        self._element = element
        self._node = node

        node.connect(self)

    ##############################################

    @property
    def element(self):
        return self._element

    @property
    def node(self):
        return self._node

    ##############################################

    def __repr__(self):
        return "Pin {} of {} on node {}".format(self._name, self._element.name, self._node)

    ##############################################

    def disconnect(self):
        self._node.disconnect(self)
        self._node = None

    ##############################################

    def add_current_probe(self, circuit):

        """Add a current probe between the node and the pin.

        The ammeter is named *ElementName_PinName*.

        """

        # Fixme: require a reference to circuit
        # Fixme: add it to a list

        node = self._node
        self._node = '_'.join((self._element.name, self._name))
        circuit.V(self._node, node, self._node, '0')

####################################################################################################


class ElementParameterMetaClass(type):

    # Metaclass to implements the element node and parameter machinery.

    """Metaclass to customise the element classes when they are created and to register SPICE prefix.

    Element classes are of type :class:`ElementParameterMetaClass` instead of :class:`type`

    .. code-block:: none

        class Resistor(metaclass=ElementParameterMetaClass):

        <=>

        Resistor = ElementParameterMetaClass('Foo', ...)

    """

    #: Dictionary for SPICE prefix -> [cls,]
    _classes_ = {}

    _logger = _module_logger.getChild('ElementParameterMetaClass')

    ##############################################

    def __new__(cls, class_name, base_classes, namespace):

        # __new__ is called for the creation of a class depending of this metaclass, i.e. at module loading
        # It customises the namespace of the new class

        # Collect positional and optional parameters from class attribute dict
        positional_parameters = {}
        parameters = {}
        for attribute_name, obj in namespace.items():
            if isinstance(obj, ParameterDescriptor):
                obj.attribute_name = attribute_name
                if isinstance(obj, PositionalElementParameter):
                    d = positional_parameters
                elif isinstance(obj, (FlagParameter, KeyValueParameter)):
                    d = parameters
                # else:
                #     raise NotImplementedError
                d[attribute_name] = obj

        # Dictionary for positional parameters : attribute_name -> parameter
        namespace['_positional_parameters_'] = OrderedDict(
            sorted(list(positional_parameters.items()), key=lambda t: t[1]))

        # Dictionary for optional parameters
        #   order is not required for SPICE, but for unit test
        namespace['_optional_parameters_'] = OrderedDict(
            sorted(list(parameters.items()), key=lambda t: t[0]))

        # Positional parameter array
        namespace['_parameters_from_args_'] = [
            parameter
            for parameter in sorted(positional_parameters.values())
            if not parameter.key_parameter]

        # Implement alias for parameters: spice name -> parameter
        namespace['_spice_to_parameters_'] = {
            parameter.spice_name:parameter
            for parameter in namespace['_optional_parameters_'].values()}
        for parameter in namespace['_spice_to_parameters_'].values():
            if (parameter.spice_name in namespace
                and parameter.spice_name != parameter.attribute_name):
                _module_logger.error("Spice parameter '{}' clash with namespace".format(parameter.spice_name))

        # Initialise pins

        def make_pin_getter(position):
            def getter(self):
                return self._pins[position]
            return getter

        def make_optional_pin_getter(position):
            def getter(self):
                return self._pins[position] if position < len(self._pins) else None
            return getter

        if '_pins_' in namespace and namespace['_pins_'] is not None:
            number_of_optional_pins = 0
            pins = []
            for position, pin_definition in enumerate(namespace['_pins_']):
                # ensure pin_definition is a tuple
                if isinstance(pin_definition, OptionalPin):
                    optional = True
                    number_of_optional_pins += 1
                    pin_definition = (pin_definition.name,)
                    pin_getter = make_optional_pin_getter(position)
                else:
                    optional = False
                    pin_getter = make_pin_getter(position)
                if not isinstance(pin_definition, tuple):
                    pin_definition = (pin_definition,)
                for name in pin_definition:
                    # Check for name clash
                    if name in namespace:
                        raise NameError("Pin {} of element {} clashes with another attribute".format(name, class_name))
                    # Add a pin getter in element class
                    namespace[name] = property(pin_getter)
                # Add pin
                pin = PinDefinition(position, *pin_definition, optional=optional)
                pins.append(pin)
            namespace['_pins_'] = pins
            namespace['_number_of_optional_pins_'] = number_of_optional_pins
        else:
            _module_logger.debug("{} don't define a _pins_ attribute".format(class_name))

        return type.__new__(cls, class_name, base_classes, namespace)

    ##############################################

    def __init__(cls, class_name, base_classes, namespace):

        # __init__ is called after the class is created (__new__)

        type.__init__(cls, class_name, base_classes, namespace)

        # Collect basic element classes
        if '_prefix_' in namespace:
            prefix = namespace['_prefix_']
            if prefix is not None:
                classes = ElementParameterMetaClass._classes_
                if prefix in classes:
                    classes[prefix].append(cls)
                else:
                    classes[prefix] = [cls]

    ##############################################

    # Note: These properties are only available from the class object
    #       e.g. Resistor.number_of_pins or Resistor.__class__.number_of_pins

    @property
    def number_of_pins(self):
        #! Fixme: many pins ???
        number_of_pins = len(self._pins_)
        if self._number_of_optional_pins_:
            return slice(number_of_pins - self._number_of_optional_pins_, number_of_pins + 1)
        else:
            return number_of_pins

    @property
    def number_of_positional_parameters(self):
        return len(self._positional_parameters_)

    @property
    def positional_parameters(self):
        return self._positional_parameters_

    @property
    def optional_parameters(self):
        return self._optional_parameters_

    @property
    def parameters_from_args(self):
        return self._parameters_from_args_

    @property
    def spice_to_parameters(self):
        return self._spice_to_parameters_

####################################################################################################


class Element(metaclass=ElementParameterMetaClass):

    """This class implements a base class for an element.

    It use a metaclass machinery for the declaration of the parameters.

    """

    # These class attributes are defined in subclasses or via the metaclass.
    _pins_ = None
    _positional_parameters_ = None
    _optional_parameters_ = None
    _parameters_from_args_ = None
    _spice_to_parameters_ = None

    #: SPICE element prefix
    _prefix_ = None

    ##############################################

    def __init__(self, netlist, name, *args, **kwargs):

        self._netlist = netlist
        self._name = str(name)
        self.raw_spice = ''
        self.enabled = True
        parent = netlist
        self._parameters = kwargs
        #self._pins = kwargs.pop('pins',())

        # Process remaining args
        if len(self._positional_parameters_) < len(args):
            raise NameError("Number of args mismatch")
        # TODO: Modify the selection of arguments to take into account the RLC model cases.
        if len(args) > 0:
            read = [False]*len(args)
            for parameter in self._positional_parameters_.values():
                if parameter.position < len(read) and not read[parameter.position]:
                    setattr(self, parameter.attribute_name, args[parameter.position])
                    read[parameter.position] = True
        # Process kwargs
        for key, value in kwargs.items():
            if key == 'raw_spice':
                self.raw_spice = value
<<<<<<< HEAD
            else:
                if key in self._positional_parameters_ or key in self._optional_parameters_:
                    setattr(self, key, value)
                else:
                    for parameter in self._optional_parameters_:
                        if key.lower() == self._optional_parameters_[parameter].spice_name.lower():
                            setattr(self, parameter, value)
                            break
=======
            elif (key in self.__positional_parameters__ or
                  key in self.__optional_parameters__ or
                  key in self.__spice_to_parameters__):
                setattr(self, key, value)
            else:
                raise ValueError('Unknown argument {}={}'.format(key, value))
>>>>>>> c449fdaa

        netlist._add_element(self)

    ##############################################

    def copy_to(self, element):

        for parameter_dict in self._positional_parameters_, self._optional_parameters_:
            for parameter in parameter_dict.values():
                if hasattr(self, parameter.attribute_name):
                    value = getattr(self, parameter.attribute_name)
                    setattr(element, parameter.attribute_name, value)

        if hasattr(self, 'raw_spice'):
            element.raw_spice = self.raw_spice

    ##############################################

    @property
    def netlist(self):
        return self._netlist

    @property
    def name(self):
        return self._prefix_ + self._name

    @property
    def pins(self):
        return self._pins

    ##############################################

    def detach(self):

        for pin in self._pins:
            pin.disconnect()
        self._netlist._remove_element(self)
        self._netlist = None

        return self

    ##############################################

    @property
    def nodes(self):
        return [pin.node for pin in self._pins]

    @property
    def node_names(self):
        return [str(x) for x in self.nodes]

    ##############################################

    def __repr__(self):
        return self.__class__.__name__ + ' ' + self.name

    ##############################################

    def __setattr__(self, name, value):

        # Implement alias for parameters
        if name in self._spice_to_parameters_:
            parameter = self._spice_to_parameters_[name]
            object.__setattr__(self, parameter.attribute_name, value)
        else:
            object.__setattr__(self, name, value)

    ##############################################

    def __getattr__(self, name):

        # Implement alias for parameters
        if name in self._spice_to_parameters_:
            parameter = self._spice_to_parameters_[name]
            return object.__getattribute__(self, parameter.attribute_name)
        else:
            raise AttributeError(name)

    ##############################################

    def format_node_names(self):
        """ Return the formatted list of nodes. """
        return join_list((self.name, join_list(self.nodes)))

    ##############################################

    def parameter_iterator(self):

        """ This iterator returns the parameter in the right order. """
        positional_parameters = OrderedDict()
        # Fixme: .parameters ???
        if len(self._positional_parameters_) > 0:
            read = [False]*len(self._positional_parameters_)
            for parameter in self._positional_parameters_.values():
                if parameter.position < len(read) and read[parameter.position] is False:
                    if parameter.nonzero(self):
                        read[parameter.position] = parameter
        for parameter in read:
            if not (parameter is False):
                positional_parameters[parameter.attribute_name] = parameter

        for parameter_dict in positional_parameters, self._optional_parameters_:
            for parameter in parameter_dict.values():
                if parameter.nonzero(self):
                    yield parameter

    ##############################################

    # @property
    # def parameters(self):
    #     return self._parameters

    ##############################################

    def format_spice_parameters(self):
        """ Return the formatted list of parameters. """
        return join_list([parameter.to_str(self) for parameter in self.parameter_iterator()])

    ##############################################

    def __str__(self):
        """ Return the SPICE element definition. """
        return join_list((self.format_node_names(), self.format_spice_parameters(), self.raw_spice))

####################################################################################################

class AnyPinElement(Element):

    _pins_ = ()

    ##############################################

    def copy_to(self, netlist):
        element = self.__class__(netlist, self._name)
        super().copy_to(element)
        return element

####################################################################################################

class FixedPinElement(Element):

    ##############################################

    def __init__(self, netlist, name, *args, **kwargs):

        # Get nodes
        # Usage: if pins are passed using keywords then args must be empty
        #        optional pins are passed as keyword
        pin_definition_nodes = []
        number_of_args = len(args)
        if number_of_args:
            expected_number_of_pins = self.__class__.number_of_pins # Fixme:
            if isinstance(expected_number_of_pins, slice):
                expected_number_of_pins = expected_number_of_pins.start
            if number_of_args < expected_number_of_pins:
                raise NameError("Incomplete node list for element {}".format(self.name))
            else:
                nodes = args[:expected_number_of_pins]
                args = args[expected_number_of_pins:]
                pin_definition_nodes = zip(self._pins_, nodes)
        else:
            for pin_definition in self._pins_:
                if pin_definition.name in kwargs:
                    node = kwargs[pin_definition.name]
                    del kwargs[pin_definition.name]
                elif pin_definition.alias is not None and pin_definition.alias in kwargs:
                    node = kwargs[pin_definition.alias]
                    del kwargs[pin_definition.alias]
                elif pin_definition.optional:
                    continue
                else:
                    raise NameError("Node '{}' is missing for element {}".format(pin_definition.name, self.name))
                pin_definition_nodes.append((pin_definition, node))



        self._pins = [Pin(self, pin_definition, netlist.get_node(node, True))
                      for pin_definition, node in pin_definition_nodes]


        super().__init__(netlist, name, *args, **kwargs)

    ##############################################

    def copy_to(self, netlist):
        element = self.__class__(netlist, self._name, *self.nodes)
        super().copy_to(element)
        return element

####################################################################################################

class NPinElement(Element):

    _pins_ = '*'

    ##############################################

    def __init__(self, netlist, name, *args, **kwargs):

        super().__init__(netlist, name, *args, **kwargs)

    ##############################################

    def copy_to(self, netlist):

        nodes = [str(x) for x in self.nodes]
        element = self.__class__(netlist, self._name, nodes)
        super().copy_to(element)
        return element

####################################################################################################

class Node:

    """This class implements a node in the circuit. It stores a reference to the pins connected to
    the node.

    """

    _logger = _module_logger.getChild('Node')

    ##############################################

    def __init__(self, netlist, name):

        if keyword.iskeyword(name):
            self._logger.warning("Node name '{}' is a Python keyword".format(name))

        self._netlist = netlist
        self._name = str(name).lower()

        self._pins = set()

    ##############################################

    def __repr__(self):
        return 'Node {}'.format(self._name)

    def __str__(self):
        return self._name

    ##############################################

    @property
    def netlist(self):
        return self._netlist

    @property
    def name(self):
        return self._name

    @name.setter
    def name(self, value):
        self._netlist._update_node_name(self, value) # update nodes dict
        self._name = value

    @property
    def pins(self):
        return self._pins

    ##############################################

    @property
    def is_ground_node(self):
        return self._name in ('0', 'gnd')

    ##############################################

    def __bool__(self):
        return bool(self._pins)

    ##############################################

    def __iter__(self):
        return iter(self._pins)

    ##############################################

    def connect(self, pin):
        if pin not in self._pins:
            self._pins.add(pin)
        else:
            raise ValueError("Pin {} is already connected to node {}".format(pin, self))

    ##############################################

    def disconnect(self, pin):
        self._pins.remove(pin)

####################################################################################################

class Netlist:

    """This class implements a base class for a netlist.

    .. note:: This class is completed with element shortcuts when the module is loaded.

    """

    _logger = _module_logger.getChild('Netlist')

    ##############################################

    def __init__(self):

        self._ground_name = 0
        self._nodes = {}
        self._graph = networkx.Graph()
        self._ground_node = self._add_node(self._ground_name)

        self._subcircuits = OrderedDict() # to keep the declaration order
        self._elements = OrderedDict() # to keep the declaration order
        self._models = {}
        self._includes = [] # .include
        self._used_models = set()
        self._used_subcircuits = set()

        self.raw_spice = ''


    ##############################################

    def copy_to(self, netlist):

        for subcircuit in self.subcircuits:
            netlist.subcircuit(subcircuit)

        for element in self.elements:
            element.copy_to(netlist)

        for name, model in self._models.items():
            netlist._models[name] = model.clone()

        netlist.raw_spice = str(self.raw_spice)

        return netlist

    ##############################################

    @property
    def gnd(self):
        return self._ground

    @property
    def nodes(self):
        return self._nodes.values()

    @property
    def node_names(self):
        return self._nodes.keys()

    @property
    def elements(self):
        return self._elements.values()

    @property
    def element_names(self):
        return self._elements.keys()

    @property
    def models(self):
        return self._models.values()

    @property
    def model_names(self):
        return self._models.keys()

    @property
    def subcircuits(self):
        return self._subcircuits.values()

    @property
    def subcircuit_names(self):
        return self._subcircuits.keys()

    @property
    def graph(self):
        return self._graph

    ##############################################

    def __getitem__(self, attribute_name):

        if attribute_name in self._elements:
            return self._elements[attribute_name]
        elif attribute_name in self._models:
            return self._models[attribute_name]
        # Fixme: subcircuits
        elif attribute_name in self._nodes:
            return self._nodes[attribute_name]
        else:
            raise IndexError(attribute_name) # KeyError

    def _find_subcircuit(self, name):
        if name not in self._subcircuits:
            if hasattr(self, 'parent'):
                return self.parent._find_subcircuit(name)
            else:
                return None
        else:
            return self._subcircuits[name]

    ##############################################

    #def __getattr__(self, attribute_name):

    #    try:
    #        return self.__getitem__(attribute_name)
    #    except IndexError:
    #        raise AttributeError(attribute_name)

    ##############################################

    def _add_node(self, node_name):

        node_name = str(node_name)
        if node_name not in self._nodes:
            node = Node(self, node_name)
            self._nodes[node_name] = node
            self._graph.add_node(node, name=node_name)

            return node
        else:
            raise ValueError("Node {} is already defined".format(node_name))

    ##############################################

    def _update_node_name(self, node, new_name):

        if node.name not in self._nodes:
            # should not happen
            raise ValueError("Unknown node")

        del self._nodes[node.name]
        self._nodes[new_name] = node

    ##############################################

    def get_node(self, node, create=False):

        if isinstance(node, Node):
            return node
        else:
            str_node = str(node)
            if str_node in self._nodes:
                return self._nodes[str_node]
            elif create:
                return self._add_node(str_node)
            else:
                raise KeyError("Node {} doesn't exists".format(node))

    ##############################################

    def has_ground_node(self):
        return bool(self._ground_node)

    ##############################################

    def _add_element(self, element):

        """Add an element."""
        if element.name not in self._elements:
            self._elements[element.name] = element
            if hasattr(element, 'model'):
                model = element.model
                if model is not None:
                    self._used_models.add(str(model).lower())

            if hasattr(element, 'subcircuit_name'):
                subcircuit_name = element.subcircuit_name
                if subcircuit_name is not None:
                    self._used_subcircuits.add(str(subcircuit_name).lower())

            if len(element.nodes) == 2:
                self.graph.add_edge(element.nodes[0], element.nodes[1],
                                    x=element, name=element.name)
        else:
            raise NameError("Element name {} is already defined".format(element.name))

    ##############################################

    def _remove_element(self, element):
        try:
            del self._elements[element.name]
        except KeyError:
            raise NameError("Cannot remove undefined element {}".format(element))

    ##############################################

    def model(self, name, modele_type, **parameters):

        """Add a model."""

        model = DeviceModel(str(name).lower(), modele_type, **parameters)
        if model.name not in self._models:
            self._models[model.name] = model
        else:
            raise NameError("Model name {} is already defined".format(name))

        return model

    ##############################################

    def subcircuit(self, subcircuit):

        """Add a sub-circuit."""

        # Fixme: subcircuit is a class

        self._subcircuits[str(subcircuit.name)] = subcircuit
        subcircuit.parent=self

    ##############################################

    def __str__(self):

        """ Return the formatted list of element and model definitions. """

        # Fixme: order ???
        netlist = self._str_raw_spice()
        models = self._str_models()
        if models:
            netlist += models
            netlist += os.linesep
        subcircuits = self._str_subcircuits()
        if subcircuits:
            netlist +=  subcircuits# before elements
            netlist += os.linesep
        netlist += self._str_elements()

        return netlist

    ##############################################

    def _str_elements(self):

        elements = [element for element in self.elements if element.enabled]
        return join_lines(elements) + os.linesep

    ##############################################

    def _str_models(self):
<<<<<<< HEAD
        if self._used_models:
            models = [self._models[model]
                      for model in self._used_models
                      if model in self._models]
            return join_lines(models) + os.linesep
=======
        if self._models:
            return join_lines(self.models) + os.linesep
>>>>>>> c449fdaa
        else:
            return ''

    ##############################################

    def _str_subcircuits(self):
<<<<<<< HEAD
        if self._used_subcircuits:
            subcircuits = [self._subcircuits[subcircuit]
                           for subcircuit in self._used_subcircuits
                           if subcircuit in self._subcircuits]
            return join_lines(subcircuits)
=======
        if self._subcircuits:
            return join_lines(self.subcircuits)
>>>>>>> c449fdaa
        else:
            return ''

    ##############################################

    def _str_raw_spice(self):

        netlist = self.raw_spice
        if netlist and not netlist.endswith(os.linesep):
            netlist += os.linesep
        return netlist

    def include(self, path):
        from .Parser import SpiceParser

        """Include a file."""

        if path not in self._includes:
            self._includes.append(path)
            parser = SpiceParser(path=path)
            models = parser.models
            for model in models:
                self.model(model._name, model._model_type, **model._parameters)
                self._models[model._name]._included = path
            subcircuits = parser.subcircuits
            for subcircuit in subcircuits:
                subcircuit_def = subcircuit.build(parent=self)
                self.subcircuit(subcircuit_def)
                self._subcircuits[subcircuit._name]._included = path
        else:
            self._logger.warn("Duplicated include")

####################################################################################################

class SubCircuit(Netlist):

    """This class implements a sub-cicuit netlist."""

    ##############################################

    def __init__(self, name, *nodes, **kwargs):
        self._included = None

        nodes_set = set(nodes)
        if len(nodes_set) != len(nodes):
            raise ValueError("Duplicated nodes in {}".format(nodes))

        super().__init__()

        self._name = str(name).lower()
        self._external_nodes = tuple([Node(self, str(node)) for node in nodes])
        self._pins_ = nodes
        # Fixme: ok ?
        ground = 'ground'
        self._ground = kwargs.get(ground, 0)
        if ground in kwargs:
            kwargs.pop(ground)
        self._parameters = kwargs

    ##############################################

    def clone(self, name=None):

        if name is None:
            name = self._name

        # Fixme: clone parameters ???
        kwargs = dict(self._parameters)
        kwargs['ground'] = self._ground

        subcircuit = self.__class__(name, list(self._external_nodes), **kwargs)
        self.copy_to(subcircuit)

    ##############################################

    def parameter(self, name, expression):

        """Set a parameter."""

        self._parameters[str(name)] = str(expression)

    ##############################################

    @property
    def name(self):
        return self._name

    @property
    def external_nodes(self):
        return self._external_nodes

    @property
    def parameters(self):
        """Parameters"""
        return self._parameters

    @property
    def included(self):
        """Include file"""
        return self._included

    @property
    def is_included(self):
        """is_included"""
        return self._included is None

    ##############################################

    def check_nodes(self):

        """Check for dangling nodes in the subcircuit."""

        nodes = self._external_nodes
        connected_nodes = dict()
        connected_nodes.update([(node.name, False) for node in nodes])
        for element in self.elements:
            for node in element.nodes:
                node_name = node.name
                if node_name in connected_nodes:
                    connected_nodes[node_name] = True
                else:
                    connected_nodes[node_name] = False
        not_connected_nodes = [node for node in connected_nodes
                               if not connected_nodes[node]]
        if not_connected_nodes:
            raise NameError("SubCircuit Nodes {} are not connected".format(not_connected_nodes))


    ##############################################

    def __str__(self):

        """Return the formatted subcircuit definition."""

        nodes = join_list(self._external_nodes)
        parameters = join_list(['{}={}'.format(key, value)
                                for key, value in self._parameters.items()])
        netlist = '.subckt ' + join_list((self._name, nodes, parameters)) + os.linesep
        netlist += super().__str__()
        netlist += '.ends ' + self._name + os.linesep
        return netlist

####################################################################################################

class SubCircuitFactory(SubCircuit):

    __name__ = None
    _nodes_ = None
    _pins_ = None

    ##############################################

    def __init__(self, **kwargs):
<<<<<<< HEAD

        super().__init__(self.__name__, *self._nodes_, **kwargs)
=======
        super().__init__(self.__name__, *self.__nodes__, **kwargs)
>>>>>>> c449fdaa

####################################################################################################

class Circuit(Netlist):

    """This class implements a cicuit netlist.

    To get the corresponding Spice netlist use::

       circuit = Circuit()
       ...
       str(circuit)

    """

    _logger = _module_logger.getChild('Circuit')

    ##############################################

    def __init__(self, title,
                 ground=0, # Fixme: gnd = 0
                 global_nodes=(),
             ):

        super().__init__()

        self.title = str(title)
        self._ground = ground
        self._global_nodes = set(global_nodes) # .global
        self._parameters = {} # .param

        # Fixme: not implemented
        #  .csparam
        #  .func
        #  .if
        #  .lib

    ##############################################

    @property
    def name(self):
        return self.title

    ##############################################

    def clone(self, title=None):

        if title is None:
            title = self.title

        circuit = self.__class__(title, self._ground, set(self._global_nodes))
        self.copy_to(circuit)

        for include in self._includes:
            circuit.include(include)
        for name, value in self._parameters.items():
            self.parameter(name, value)

        return circuit

    ##############################################

    ##############################################

    def parameter(self, name, expression):
        """Set a parameter."""
        self._parameters[str(name)] = str(expression)

    ##############################################

    def str(self, simulator=None):

        """Return the formatted desk."""

        # if not self.has_ground_node():
        #     raise NameError("Circuit don't have ground node")

        netlist = self._str_title()
        netlist += os.linesep
        # netlist += self._str_includes(simulator)
        netlist += self._str_globals()
        netlist += self._str_parameters()
        netlist += super().__str__()
        return netlist

    ##############################################

    def _str_title(self):
        return '.title {}'.format(self.title) + os.linesep

    ##############################################

    def _str_includes(self, simulator=None):

        if self._includes:
            # ngspice don't like // in path, thus ensure we write real paths
            real_paths = []
            for path in self._includes:
                path = Path(str(path)).resolve()
                if simulator:
                    path_flavour = Path(str(path) + '@' + simulator)
                    if path_flavour.exists():
                        path = path_flavour
                real_paths.append(path)

            return join_lines(real_paths, prefix='.include ') + os.linesep
        else:
            return ''

    ##############################################

    def _str_globals(self):

        if self._global_nodes:
            return '.global ' + join_list(self._global_nodes) + os.linesep
        else:
            return ''

    ##############################################

    def _str_parameters(self):
        if self._parameters:
            return join_lines([key + ("" if value is None else " = " + str(value))
                               for key, value in self._parameters.items()], prefix='.param ') + os.linesep
        else:
            return ''

    ##############################################

    def __str__(self):
        return self.str(simulator=None)

    ##############################################

    def str_end(self):
        return str(self) + '.end' + os.linesep

    ##############################################

    def simulator(self, *args, **kwargs):
        return CircuitSimulator.factory(self, *args, **kwargs)<|MERGE_RESOLUTION|>--- conflicted
+++ resolved
@@ -534,23 +534,18 @@
         for key, value in kwargs.items():
             if key == 'raw_spice':
                 self.raw_spice = value
-<<<<<<< HEAD
             else:
-                if key in self._positional_parameters_ or key in self._optional_parameters_:
+                if key in self._positional_parameters_ or
+                    key in self._optional_parameters_ or
+                    key in self._spice_to_parameters_:
                     setattr(self, key, value)
                 else:
                     for parameter in self._optional_parameters_:
                         if key.lower() == self._optional_parameters_[parameter].spice_name.lower():
                             setattr(self, parameter, value)
                             break
-=======
-            elif (key in self.__positional_parameters__ or
-                  key in self.__optional_parameters__ or
-                  key in self.__spice_to_parameters__):
-                setattr(self, key, value)
-            else:
-                raise ValueError('Unknown argument {}={}'.format(key, value))
->>>>>>> c449fdaa
+                    else:
+                        raise ValueError('Unknown argument {}={}'.format(key, value))
 
         netlist._add_element(self)
 
@@ -1093,32 +1088,22 @@
     ##############################################
 
     def _str_models(self):
-<<<<<<< HEAD
         if self._used_models:
             models = [self._models[model]
                       for model in self._used_models
                       if model in self._models]
             return join_lines(models) + os.linesep
-=======
-        if self._models:
-            return join_lines(self.models) + os.linesep
->>>>>>> c449fdaa
         else:
             return ''
 
     ##############################################
 
     def _str_subcircuits(self):
-<<<<<<< HEAD
         if self._used_subcircuits:
             subcircuits = [self._subcircuits[subcircuit]
                            for subcircuit in self._used_subcircuits
                            if subcircuit in self._subcircuits]
             return join_lines(subcircuits)
-=======
-        if self._subcircuits:
-            return join_lines(self.subcircuits)
->>>>>>> c449fdaa
         else:
             return ''
 
@@ -1272,12 +1257,7 @@
     ##############################################
 
     def __init__(self, **kwargs):
-<<<<<<< HEAD
-
         super().__init__(self.__name__, *self._nodes_, **kwargs)
-=======
-        super().__init__(self.__name__, *self.__nodes__, **kwargs)
->>>>>>> c449fdaa
 
 ####################################################################################################
 
