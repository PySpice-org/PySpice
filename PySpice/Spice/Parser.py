--- conflicted
+++ resolved
@@ -37,10 +37,6 @@
 
 ####################################################################################################
 
-<<<<<<< HEAD
-=======
-from .BasicElement import SubCircuitElement
->>>>>>> c449fdaa
 from .ElementParameter import FlagParameter
 from .Netlist import ElementParameterMetaClass, Circuit, SubCircuit
 
@@ -303,8 +299,6 @@
     ##############################################
 
     def build(self, circuit):
-<<<<<<< HEAD
-
         return circuit.model(self._name, self._model_type, **self._parameters)
 
 ####################################################################################################
@@ -484,10 +478,6 @@
                 statement.build(circuit, ground)
         return circuit
 
-=======
-        circuit.model(self._name, self._model_type, **self._parameters)
->>>>>>> c449fdaa
-
 ####################################################################################################
 
 class SubCircuitStatement(Statement):
@@ -551,17 +541,12 @@
     ##############################################
 
     def __repr__(self):
-<<<<<<< HEAD
-
         if self._parameters:
             text = 'SubCircuit {} {} Params: {}'.format(self._name, self._nodes, self._parameters) + os.linesep
         else:
             text = 'SubCircuit {} {}'.format(self._name, self._nodes) + os.linesep
         text += os.linesep.join([repr(model) for model in self._models]) + os.linesep
         text += os.linesep.join([repr(subcircuit) for subcircuit in self._subcircuits]) + os.linesep
-=======
-        text = 'SubCircuit {} {}'.format(self._name, self._nodes) + os.linesep
->>>>>>> c449fdaa
         text += os.linesep.join(['  ' + repr(statement) for statement in self._statements])
         return text
 
@@ -569,12 +554,7 @@
 
     def __iter__(self):
         """ Return an iterator on the statements. """
-<<<<<<< HEAD
-
         return iter(self._models + self._subcircuits + self._statements)
-=======
-        return iter(self._statements)
->>>>>>> c449fdaa
 
     ##############################################
 
@@ -613,7 +593,6 @@
 
     ##############################################
 
-<<<<<<< HEAD
     def build(self, ground=0, parent = None):
         subcircuit = SubCircuit(self._name, *self._nodes, **self._parameters)
         subcircuit.parent = parent
@@ -627,11 +606,6 @@
         for statement in self._statements:
             if isinstance(statement, Element):
                 statement.build(subcircuit, ground)
-=======
-    def build(self, ground=0):
-        subcircuit = SubCircuit(self._name, *self._nodes)
-        SpiceParser._build_circuit(subcircuit, self._statements, ground)
->>>>>>> c449fdaa
         return subcircuit
 
 ####################################################################################################
@@ -705,29 +679,9 @@
             self._dict_parameters = kwargs
 
         # Read optionals
-<<<<<<< HEAD
         if (prefix_data.has_optionals or (prefix_data.prefix == 'X')) and (len(kwargs) > 0):
             for key in kwargs:
                 self._dict_parameters[key] = kwargs[key]
-                #if kwarg in ('off',) and prefix_data.has_flag:
-                #    self._dict_parameters['off'] = True
-                #else:
-                #    self._logger.warning(line_str)
-                #    # raise NameError('Bad element line:', line_str)
-=======
-        if prefix_data.has_optionals and stop_location is not None:
-            kwargs, stop_location = self._line.split_words(stop_location)
-            for kwarg in kwargs:
-                try:
-                    key, value = kwarg.split('=')
-                    self._dict_parameters[key.lower()] = value
-                except ValueError:
-                    if kwarg in ('off',) and prefix_data.has_flag:
-                        self._dict_parameters['off'] = True
-                    else:
-                        self._logger.warn(line_str)
-                        # raise NameError('Bad element line:', line_str)
->>>>>>> c449fdaa
 
         if prefix_data.multi_devices:
             for element_class in prefix_data:
@@ -799,18 +753,10 @@
         else: # != Spice
             args = self._parameters + nodes
         kwargs = self._dict_parameters
-<<<<<<< HEAD
         message = ' '.join([str(x) for x in (self._prefix, self._name, nodes,
                                              self._parameters, self._dict_parameters)])
         self._logger.debug(message)
         return factory(self._name, *args, **kwargs)
-=======
-        if self._logger.isEnabledFor(logging.DEBUG):
-            message = ' '.join([str(x) for x in (self._prefix, self._name, nodes,
-                                                 self._parameters, self._dict_parameters)])
-            self._logger.debug(message)
-        factory(self._name, *args, **kwargs)
->>>>>>> c449fdaa
 
 ####################################################################################################
 
@@ -1314,16 +1260,10 @@
                         name = element._dict_parameters['model'].lower()
                         scope._required_models.add(name)
                 except ParseError:
-<<<<<<< HEAD
                     pass
         SpiceParser._check_models(circuit)
         SpiceParser._sort_subcircuits(circuit)
         return circuit
-=======
-                    self._logger.warn('Parse error on:\n{}'.format(line))
-
-        return statements
->>>>>>> c449fdaa
 
     ##############################################
 
