--- conflicted
+++ resolved
@@ -46,49 +46,5 @@
 
 ####################################################################################################
 
-<<<<<<< HEAD
-#exec(compile(open('setup_data.py').read(), 'setup_data.py', 'exec'))
 from setup_data import setup_dict
-####################################################################################################
-
-setup_dict.update(dict(
-    # include_package_data=True, # Look in MANIFEST.in
-    packages=find_packages(exclude=['unit-test']),
-    scripts=glob.glob('bin/*'),
-    # [
-    #     'bin/...',
-    # ],
-    package_data={
-        'PySpice.Config': ['logging.yml'],
-        'PySpice.Spice.NgSpice': ['api.h'],
-    },
-
-    platforms='any',
-    zip_safe=False, # due to data files
-
-    classifiers=[
-        'Topic :: Scientific/Engineering',
-        'Intended Audience :: Education',
-        'Development Status :: 5 - Production/Stable',
-        'License :: OSI Approved :: GNU General Public License (GPL)',
-        'Operating System :: OS Independent',
-        'Programming Language :: Python :: 3.5',
-        ],
-
-    install_requires=[
-        'PyYAML',
-        'cffi',
-        'matplotlib',
-        'numpy',
-        'ply',
-        'scipy',
-        'networkx',
-    ],
-))
-
-####################################################################################################
-
-=======
-from setup_data import setup_dict
->>>>>>> 2effc332
 setup(**setup_dict)